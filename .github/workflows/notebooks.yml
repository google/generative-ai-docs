--- conflicted
+++ resolved
@@ -80,11 +80,7 @@
           python3 -m tensorflow_docs.tools.nblint \
             --styles=google,tensorflow \
             --arg=repo:google/generative-ai-docs --arg=branch:main \
-<<<<<<< HEAD
-            --arg=base_url:https://developers.generativeai.google/ \
-=======
             --arg=base_url:https://ai.google.dev/ \
->>>>>>> cfbc6f96
             --exclude_lint=tensorflow::button_download \
             "${changed_notebooks[@]}"
         fi
@@ -108,6 +104,7 @@
           python3 -m tensorflow_docs.tools.nblint \
             --styles=google,tensorflow \
             --arg=repo:google/generative-ai-docs --arg=branch:main \
+            --arg=base_url:https://developers.generativeai.google/ \
             --exclude_lint=tensorflow::button_download \
             --exclude_lint=tensorflow::button_website \
             "${changed_notebooks[@]}"
