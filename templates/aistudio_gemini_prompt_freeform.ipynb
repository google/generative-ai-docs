{
  "cells": [
    {
      "cell_type": "markdown",
      "metadata": {
        "id": "Tce3stUlHN0L"
      },
      "source": [
        "##### Copyright 2023 Google LLC"
      ]
    },
    {
      "cell_type": "code",
      "execution_count": null,
      "metadata": {
        "cellView": "form",
        "id": "tuOe1ymfHZPu"
      },
      "outputs": [],
      "source": [
        "#@title Licensed under the Apache License, Version 2.0 (the \"License\");\n",
        "# you may not use this file except in compliance with the License.\n",
        "# You may obtain a copy of the License at\n",
        "#\n",
        "# https://www.apache.org/licenses/LICENSE-2.0\n",
        "#\n",
        "# Unless required by applicable law or agreed to in writing, software\n",
        "# distributed under the License is distributed on an \"AS IS\" BASIS,\n",
        "# WITHOUT WARRANTIES OR CONDITIONS OF ANY KIND, either express or implied.\n",
        "# See the License for the specific language governing permissions and\n",
        "# limitations under the License."
      ]
    },
    {
      "cell_type": "markdown",
      "metadata": {
        "id": "FKwyTRdwB8aW"
      },
      "source": [
        "## Setup"
      ]
    },
    {
      "cell_type": "markdown",
      "metadata": {
        "id": "rlE8UqxrDIez"
      },
      "source": [
        "### Install & import"
      ]
    },
    {
      "cell_type": "code",
      "execution_count": null,
      "metadata": {
        "id": "RXInneX6xx7c"
      },
      "outputs": [],
      "source": [
        "!pip install google-generativelanguage"
      ]
    },
    {
      "cell_type": "code",
      "execution_count": null,
      "metadata": {
        "id": "kWIuwKG2_oWE"
      },
      "outputs": [],
      "source": [
        "# Install the client library and import necessary modules.\n",
        "#!pip install google-generativeai\n",
        "import google.generativeai as genai\n",
        "import json\n",
        "import pathlib\n",
        "import pprint\n",
        "import requests\n",
        "import mimetypes\n",
        "from IPython.display import Markdown"
      ]
    },
    {
      "cell_type": "markdown",
      "metadata": {
        "id": "qZsRPVv1ITbh"
      },
      "source": [
<<<<<<< HEAD
        "\n",
        "\n",
=======
>>>>>>> 21c12052
        "### Mount Google Drive"
      ]
    },
    {
      "cell_type": "code",
      "execution_count": null,
      "metadata": {
        "id": "d9-t_OkGoLIP"
      },
      "outputs": [],
      "source": [
        "from google.colab import drive\n",
        "drive.mount('/gdrive')"
      ]
    },
    {
      "cell_type": "markdown",
      "metadata": {
        "id": "Fet3lFjdKHEM"
      },
      "source": [
        "## Set the API key"
      ]
    },
    {
      "cell_type": "markdown",
      "metadata": {
        "id": "ZoRWILAtCzBE"
      },
      "source": [
<<<<<<< HEAD
        "Add your API_KEY to the secrets manager in the left panel \"🔑\"."
=======
        "Add your API_KEY to the secrets manager in the left pannel \"🔑\"."
>>>>>>> 21c12052
      ]
    },
    {
      "cell_type": "code",
      "execution_count": null,
      "metadata": {
        "id": "LaLCwNlkCyQd"
      },
      "outputs": [],
      "source": [
        "from google.colab import userdata\n",
        "\n",
        "API_KEY=userdata.get('API_KEY')"
      ]
    },
    {
      "cell_type": "code",
      "execution_count": null,
      "metadata": {
        "id": "_SvYoR3WCeKr"
      },
      "outputs": [],
      "source": [
        "# Configure the client library by providing your API key.\n",
        "genai.configure(api_key=API_KEY)"
      ]
    },
    {
      "cell_type": "markdown",
      "metadata": {
        "id": "weo-o73WDpdm"
      },
      "source": [
        "### Parse the arguments"
      ]
    },
    {
      "cell_type": "code",
      "execution_count": null,
      "metadata": {
        "id": "uIog-0SyDuIF"
      },
      "outputs": [],
      "source": [
        "import json\n",
        "\n",
        "model = \"gemini-pro-vision\" # @param {isTemplate: true}\n",
        "contents = '[{\"parts\": [{\"text\":\"what\\'s in this picture:\"}, {\"image\": {\"image_url\": \"https://storage.googleapis.com/generativeai-downloads/images/scones.jpg\"}}]}]' # @param {isTemplate: true}\n",
        "generation_config = \"{}\" # @param {isTemplate: true}\n",
        "safety_settings = \"{}\" # @param {isTemplate: true}\n",
        "\n",
        "contents = json.loads(contents)\n",
        "generation_config = json.loads(generation_config)\n",
        "safety_settings = json.loads(safety_settings)\n",
        "\n",
        "stream = False"
      ]
    },
    {
      "cell_type": "code",
      "execution_count": null,
      "metadata": {
        "id": "T3yo4eMqyWEZ"
      },
      "outputs": [],
      "source": [
        "contents"
      ]
    },
    {
      "cell_type": "markdown",
      "metadata": {
        "id": "yVIjklecE5U0"
      },
      "source": [
        "### Load image data from Drive-IDs"
      ]
    },
    {
      "cell_type": "code",
      "execution_count": null,
      "metadata": {
        "id": "8TehY-utE3OR"
      },
      "outputs": [],
      "source": [
        "for content in contents:\n",
        "  for n, part in enumerate(content['parts']):\n",
        "    if image:=part.get('image', None):\n",
        "      if drive_id:=image.get('drive_id', None):\n",
        "        path = next(pathlib.Path(f'/gdrive/.shortcut-targets-by-id/{drive_id}').glob('*'))\n",
        "        data = path.read_bytes()\n",
        "        mime_type, _ = mimetypes.guess_type(path)\n",
        "      elif image_url:=image.get('image_url', None):\n",
        "        response = requests.get(image_url)\n",
        "        data = response.content\n",
        "        mime_type = response.headers['content-type']\n",
        "      else:\n",
        "        raise ValueError('Either drive_id or image_url must be provided.')\n",
        "\n",
        "      if mime_type is None:\n",
        "        # Guess!\n",
        "        mime_type = 'image/png'\n",
        "\n",
        "      blob = {'data': data, 'mime_type': mime_type}\n",
        "      content['parts'][n] = blob"
      ]
    },
    {
      "cell_type": "markdown",
      "metadata": {
        "id": "E7zAD69vE92b"
      },
      "source": [
        "### Call the API"
      ]
    },
    {
      "cell_type": "code",
      "execution_count": null,
      "metadata": {
        "id": "LB2LxPmAB95V"
      },
      "outputs": [],
      "source": [
        "# Call the model and print the response.\n",
        "gemini = genai.GenerativeModel(model_name=model)\n",
        "\n",
        "response = gemini.generate_content(\n",
        "    contents,\n",
        "    generation_config=generation_config,\n",
        "    safety_settings=safety_settings,\n",
        "    stream=False)"
      ]
    },
    {
      "cell_type": "code",
      "execution_count": null,
      "metadata": {
        "id": "Lm3RXwYuGtZK"
      },
      "outputs": [],
      "source": [
        "if generation_config.get('candidate_count', 1) == 1:\n",
        "  display(Markdown(response.text))\n",
        "else:\n",
        "  print(response.candidates)"
      ]
    },
    {
      "cell_type": "code",
      "execution_count": null,
      "metadata": {
        "id": "HjT4jtJc2aAk"
      },
      "outputs": [],
      "source": [
        "response.candidates"
      ]
<<<<<<< HEAD
    },
    {
      "cell_type": "code",
      "execution_count": null,
      "metadata": {
        "id": "JbKuUc3NGxYD"
      },
      "outputs": [],
      "source": [
        "response.prompt_feedback"
      ]
=======
>>>>>>> 21c12052
    },
    {
      "cell_type": "code",
      "execution_count": null,
      "metadata": {
        "id": "JbKuUc3NGxYD"
      },
      "outputs": [],
<<<<<<< HEAD
      "source": []
=======
      "source": [
        "response.prompt_feedback"
      ]
>>>>>>> 21c12052
    }
  ],
  "metadata": {
    "colab": {
      "collapsed_sections": [
        "Tce3stUlHN0L"
      ],
<<<<<<< HEAD
      "private_outputs": true,
      "provenance": []
=======
      "name": "aistudio_gemini_prompt_freeform.ipynb",
      "toc_visible": true
>>>>>>> 21c12052
    },
    "kernelspec": {
      "display_name": "Python 3",
      "name": "python3"
    }
  },
  "nbformat": 4,
  "nbformat_minor": 0
}<|MERGE_RESOLUTION|>--- conflicted
+++ resolved
@@ -85,11 +85,6 @@
         "id": "qZsRPVv1ITbh"
       },
       "source": [
-<<<<<<< HEAD
-        "\n",
-        "\n",
-=======
->>>>>>> 21c12052
         "### Mount Google Drive"
       ]
     },
@@ -120,11 +115,7 @@
         "id": "ZoRWILAtCzBE"
       },
       "source": [
-<<<<<<< HEAD
         "Add your API_KEY to the secrets manager in the left panel \"🔑\"."
-=======
-        "Add your API_KEY to the secrets manager in the left pannel \"🔑\"."
->>>>>>> 21c12052
       ]
     },
     {
@@ -284,7 +275,6 @@
       "source": [
         "response.candidates"
       ]
-<<<<<<< HEAD
     },
     {
       "cell_type": "code",
@@ -296,23 +286,6 @@
       "source": [
         "response.prompt_feedback"
       ]
-=======
->>>>>>> 21c12052
-    },
-    {
-      "cell_type": "code",
-      "execution_count": null,
-      "metadata": {
-        "id": "JbKuUc3NGxYD"
-      },
-      "outputs": [],
-<<<<<<< HEAD
-      "source": []
-=======
-      "source": [
-        "response.prompt_feedback"
-      ]
->>>>>>> 21c12052
     }
   ],
   "metadata": {
@@ -320,13 +293,10 @@
       "collapsed_sections": [
         "Tce3stUlHN0L"
       ],
-<<<<<<< HEAD
       "private_outputs": true,
-      "provenance": []
-=======
+      "provenance": [],
       "name": "aistudio_gemini_prompt_freeform.ipynb",
       "toc_visible": true
->>>>>>> 21c12052
     },
     "kernelspec": {
       "display_name": "Python 3",
